
from typing import Optional, Any, NewType
from collections.abc import Iterator, Callable, Collection, Sequence
from dataclasses import dataclass
from pathlib import Path
import logging

from disk import InternedString, InternedRange, DiskIntArray
from corpus import Corpus
from indexset import IndexSet
from util import progress_bar, binsearch_range, check_feature, Feature, FValue


################################################################################
## Literals, templates and instances

Instance = NewType('Instance', tuple[InternedRange, ...])

def mkInstance(strs: Sequence[InternedString | InternedRange]) -> Instance:
    return Instance(tuple(s if isinstance(s, tuple) else (s, s) for s in strs))


@dataclass(frozen=True, order=True)
class KnownLiteral:
    negative: bool
    offset: int
    feature: Feature
    value: InternedString
    value2: InternedString

    def __post_init__(self) -> None:
        check_feature(self.feature)

    def __str__(self) -> str:
        if self.is_prefix():
            return f"{self.feature.decode()}:{self.offset}{'#' if self.negative else '='}{self.value}-{self.value2}"
        else:
            return f"{self.feature.decode()}:{self.offset}{'#' if self.negative else '='}{self.value}"

    def is_prefix(self):
        return self.value != self.value2

    # unoptimized version for use with Query.check_position
    def check_position(self, corpus: Corpus, pos: int) -> bool:
        value = corpus.tokens[self.feature][pos + self.offset]
        return (value >= self.value and value <= self.value2) != self.negative

    def test(self, corpus: Corpus, pos: int) -> bool:
        value = corpus.tokens[self.feature][pos + self.offset]
        return (value == self.value) != self.negative

    @staticmethod
    def parse(corpus: Corpus, litstr: str, interned: bool = False) -> 'KnownLiteral':
        try:
            featstr, rest = litstr.split(':')
            feature = Feature(featstr.lower().encode())
            check_feature(feature)
            try:
                offset, valstr = rest.split('=')
                negative = False
            except ValueError:
                offset, valstr = rest.split('#')
                negative = True
            value = FValue(valstr.encode())
<<<<<<< HEAD
            interned = corpus.intern(feature, value)
            return KnownLiteral(negative, int(offset), feature, interned, interned)
=======
            interned_value: InternedString = (
                InternedString(int(value)) if interned
                else corpus.intern(feature, value)
            )
            return KnownLiteral(negative, int(offset), feature, interned_value)
>>>>>>> 5ec35e81
        except (ValueError, AssertionError):
            raise ValueError(f"Ill-formed literal: {litstr}")


@dataclass(frozen=True, order=True)
class DisjunctiveGroup:
    negative: bool
    offset: int
    features: tuple[Feature, ...]
    literals: tuple[KnownLiteral, ...]

    def __str__(self) -> str:
        return "|".join(map(str, self.literals))

    # unoptimized version for use with Query.check_position
    def check_position(self, corpus: Corpus, pos: int) -> bool:
        return any(lit.check_position(corpus, pos) for lit in self.literals)

    def is_prefix(self):
        return any(lit.is_prefix() for lit in self.literals)

    @staticmethod
    def create(literals: tuple[KnownLiteral, ...]) -> 'DisjunctiveGroup':
        negative = any(lit.negative for lit in literals)
        offset = min(lit.offset for lit in literals)
        features = tuple(lit.feature for lit in literals)
        return DisjunctiveGroup(negative, offset, features, literals)


@dataclass(frozen=True, order=True)
class TemplateLiteral:
    offset: int
    feature: Feature

    def __post_init__(self) -> None:
        check_feature(self.feature)

    def __str__(self) -> str:
        return f"{self.feature.decode()}:{self.offset}"

    @staticmethod
    def parse(litstr: str) -> 'TemplateLiteral':
        try:
            featstr, offset = litstr.split(':')
            feature = Feature(featstr.lower().encode())
            check_feature(feature)
            return TemplateLiteral(int(offset), feature)
        except (ValueError, AssertionError):
            raise ValueError(f"Ill-formed template literal: {litstr}")


@dataclass(frozen=True, order=True, init=False)
class Template:
    size: int  # Having 'size' first means shorter templates are ordered before longer
    template: tuple[TemplateLiteral,...]
    literals: tuple[KnownLiteral,...] = ()

    def __init__(self, template: Sequence[TemplateLiteral], literals: Collection[KnownLiteral] = []) -> None:
        # We need to use __setattr__ because the class is frozen:
        object.__setattr__(self, 'template', tuple(template))
        object.__setattr__(self, 'literals', tuple(sorted(set(literals))))
        object.__setattr__(self, 'size', len(self.template))
        try:
            assert self.template == tuple(sorted(set(self.template))), f"Unsorted template"
            assert self.literals == tuple(sorted(self.literals)),      f"Duplicate literal(s)"
            assert len(self.template) > 0,                             f"Empty template"
            assert min(t.offset for t in self.template) == 0,          f"Minimum offset must be 0"
            if self.literals:
                assert all(lit.negative for lit in self.literals),     f"Positive template literal(s)"
                assert all(0 <= lit.offset <= self.maxdelta() 
                           for lit in self.literals),                  f"Literal offset must be within 0...{self.maxdelta()}"
        except AssertionError:
            raise ValueError(f"Invalid template: {self}")

    def maxdelta(self) -> int:
        return max(t.offset for t in self.template)

    def __str__(self) -> str:
        return '+'.join(map(str, self.template + self.literals))

    def querystr(self) -> str:
        offsets = [lit.offset for lit in self.template] + [lit.offset for lit in self.literals]
        min_offset = min(offsets)
        max_offset = max(offsets)
        tokens: list[str] = []
        for offset in range(min_offset, max_offset+1):
            tok = ','.join('?' + l.feature.decode() for l in self.template if l.offset == offset)
            lit = ','.join(f'{l.feature.decode()}{"≠" if l.negative else "="}"{l.value}"' 
                           for l in self.literals if l.offset == offset)
            if lit:
                tokens.append(tok + '|' + lit)
            else:
                tokens.append(tok)
        return ''.join('[' + tok + ']' for tok in tokens)

    def __iter__(self) -> Iterator[TemplateLiteral]:
        return iter(self.template)

    def __len__(self) -> int:
        return self.size

    def instantiate(self, corpus: Corpus, pos: int) -> Optional['Instance']:
        if not all(lit.test(corpus, pos) for lit in self.literals):
            return None
        return mkInstance(tuple(corpus.tokens[tmpl.feature][pos + tmpl.offset] for tmpl in self.template))

    @staticmethod
    def parse(corpus: Corpus, template_str: str, interned: bool = False) -> 'Template':
        try:
            literals: list[KnownLiteral] = []
            template: list[TemplateLiteral] = []
            for litstr in template_str.split('+'):
                try:
                    literals.append(KnownLiteral.parse(corpus, litstr, interned))
                except ValueError:
                    template.append(TemplateLiteral.parse(litstr))
            return Template(template, literals)
        except (ValueError, AssertionError):
            raise ValueError(
                "Ill-formed template - it should be on the form pos:0 or word:0+pos:2: " + template_str
            )


################################################################################
## Inverted sentence index
## Implemented as a sorted array of interned strings
## This is a kind of modified suffix array - a "pruned" SA if you like

class Index:
    dir_suffix: str = '.indexes'
    corpus: Corpus
    template: Template
    index: DiskIntArray
    path: Path

    def __init__(self, corpus: Corpus, template: Template) -> None:
        self.corpus = corpus
        self.template = template
        self.path = self.indexpath(corpus, template)
        self.index = DiskIntArray(self.path)

    def __str__(self) -> str:
        return self.__class__.__name__ + ':' + str(self.template) 

    def __len__(self) -> int:
        return len(self.index)

    def __enter__(self) -> 'Index':
        return self

    def __exit__(self, *_: Any) -> None:
        self.close()

    def close(self) -> None:
        self.index.close()

    def search(self, instance: Instance, offset: int = 0) -> IndexSet:
        set_start, set_end = self.lookup_instance(instance)
        set_size = set_end - set_start + 1
        iset = IndexSet(self.index, path=self.path, start=set_start, size=set_size, offset=offset)
        return iset

    def lookup_instance(self, instance: Instance) -> tuple[int, int]:
        raise NotImplementedError("Must be overridden by a subclass")

    def sanity_check(self) -> None:
        logging.info(f"Checking search index: {self.template}")
        prev_pos = -1
        prev_instance = None
        for i in progress_bar(range(len(self.index)), desc="Checking index"):
            pos = self.index.array[i]
            instance = self.template.instantiate(self.corpus, pos)
            assert instance is not None
            if prev_instance is not None: 
                assert prev_instance <= instance, f"Index position {i}: {prev_instance} > {instance}"
                if prev_instance == instance:
                    assert prev_pos < pos, f"Index position {i}: {prev_instance} == {instance} but {prev_pos} >= {pos}"
            prev_pos = pos
            prev_instance = instance


    @staticmethod
    def indexpath(corpus: Corpus, template: Template) -> Path:
        basepath = corpus.path.with_suffix(Index.dir_suffix)
        return basepath / str(template) / str(template)

    @staticmethod
    def get(corpus: Corpus, template: Template) -> 'Index':
        if len(template) == 1:
            return UnaryIndex(corpus, template)
        elif len(template) == 2: 
            return BinaryIndex(corpus, template)
        else:
            raise ValueError(f"Cannot handle indexes of length {len(template)}: {template}")


class UnaryIndex(Index):
    def __init__(self, corpus: Corpus, template: Template) -> None:
        assert len(template) == 1, f"UnaryIndex templates must have length 1: {template}"
        super().__init__(corpus, template)

    def search_key(self) -> Callable[[int], InternedString]:
        tmpl = self.template.template[0]
        features = self.corpus.tokens[tmpl.feature]
        offset = tmpl.offset
        index = self.index.array
        return lambda k: features[index[k] + offset]

    def lookup_instance(self, instance: Instance) -> tuple[int, int]:
        assert len(instance) == 1, f"UnaryIndex instance must have length 1: {instance}"
        return binsearch_range(0, len(self)-1, instance[0][0], self.search_key())


class BinaryIndex(Index):
    def __init__(self, corpus: Corpus, template: Template) -> None:
        assert len(template) == 2, f"BinaryIndex templates must have length 2: {template}"
        super().__init__(corpus, template)

    def lookup_instance(self, instance: Instance) -> tuple[int, int]:
        assert len(instance) == 2, f"BinaryIndex instance must have length 2: {instance}"
        tmpl1, tmpl2 = self.template.template
        offset1, offset2 = tmpl1.offset, tmpl2.offset
        features1 = self.corpus.tokens[tmpl1.feature]
        features2 = self.corpus.tokens[tmpl2.feature]
        index = self.index.array
        def search_key(k: int) -> Instance:
            return mkInstance((features1[index[k] + offset1], features2[index[k] + offset2]))
        return binsearch_range(0, len(self)-1, instance, search_key)
<|MERGE_RESOLUTION|>--- conflicted
+++ resolved
@@ -62,16 +62,11 @@
                 offset, valstr = rest.split('#')
                 negative = True
             value = FValue(valstr.encode())
-<<<<<<< HEAD
-            interned = corpus.intern(feature, value)
-            return KnownLiteral(negative, int(offset), feature, interned, interned)
-=======
             interned_value: InternedString = (
                 InternedString(int(value)) if interned
                 else corpus.intern(feature, value)
             )
-            return KnownLiteral(negative, int(offset), feature, interned_value)
->>>>>>> 5ec35e81
+            return KnownLiteral(negative, int(offset), feature, interned_value, interned_value)
         except (ValueError, AssertionError):
             raise ValueError(f"Ill-formed literal: {litstr}")
 
