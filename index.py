
from typing import Optional, Any, NewType
from collections.abc import Iterator, Callable, Collection, Sequence
from dataclasses import dataclass, field
from pathlib import Path
import logging

from disk import InternedString, InternedRange, DiskIntArray
from corpus import Corpus
from indexset import IndexSet
from util import progress_bar, binsearch_range, check_feature, Feature, FValue


################################################################################
## Literals, templates and instances

Instance = NewType('Instance', tuple[InternedRange, ...])

def mkInstance(strs: Sequence[InternedString | InternedRange]) -> Instance:
    return Instance(tuple(s if isinstance(s, tuple) else (s, s) for s in strs))


@dataclass(frozen=True, order=True)
class KnownLiteral:
    negative: bool
    offset: int
    feature: Feature
    value: InternedString
<<<<<<< HEAD
    value2: InternedString
=======
    corpus: Corpus = field(compare=False)
>>>>>>> 81a7a406

    def __post_init__(self) -> None:
        check_feature(self.feature)

    def __str__(self) -> str:
<<<<<<< HEAD
        if self.is_prefix():
            return f"{self.feature.decode()}:{self.offset}{'#' if self.negative else '='}{self.value}-{self.value2}"
        else:
            return f"{self.feature.decode()}:{self.offset}{'#' if self.negative else '='}{self.value}"

    def is_prefix(self):
        return self.value != self.value2

    # unoptimized version for use with Query.check_position
    def check_position(self, corpus: Corpus, pos: int) -> bool:
        value = corpus.tokens[self.feature][pos + self.offset]
        return (value >= self.value and value <= self.value2) != self.negative
=======
        value = self.corpus.lookup_value(self.feature, self.value).decode()
        return f"{self.feature.decode()}:{self.offset}{'#' if self.negative else '='}{value}"
>>>>>>> 81a7a406

    def test(self, pos: int) -> bool:
        value = self.corpus.tokens[self.feature][pos + self.offset]
        return (value == self.value) != self.negative

    @staticmethod
    def parse(corpus: Corpus, litstr: str) -> 'KnownLiteral':
        try:
            featstr, rest = litstr.split(':')
            feature = Feature(featstr.lower().encode())
            check_feature(feature)
            try:
                offset, valstr = rest.split('=')
                negative = False
            except ValueError:
                offset, valstr = rest.split('#')
                negative = True
            value = FValue(valstr.encode())
<<<<<<< HEAD
            interned_value: InternedString = (
                InternedString(int(value)) if interned
                else corpus.intern(feature, value)
            )
            return KnownLiteral(negative, int(offset), feature, interned_value, interned_value)
=======
            interned_value = corpus.intern(feature, value)
            return KnownLiteral(negative, int(offset), feature, interned_value, corpus)
>>>>>>> 81a7a406
        except (ValueError, AssertionError):
            raise ValueError(f"Ill-formed literal: {litstr}")


@dataclass(frozen=True, order=True)
class DisjunctiveGroup:
    negative: bool
    offset: int
    features: tuple[Feature, ...]
    literals: tuple[KnownLiteral, ...]

    def __str__(self) -> str:
        return "|".join(map(str, self.literals))

    # unoptimized version for use with Query.check_position
    def check_position(self, corpus: Corpus, pos: int) -> bool:
        return any(lit.check_position(corpus, pos) for lit in self.literals)

    def is_prefix(self):
        return any(lit.is_prefix() for lit in self.literals)

    @staticmethod
    def create(literals: tuple[KnownLiteral, ...]) -> 'DisjunctiveGroup':
        negative = any(lit.negative for lit in literals)
        offset = min(lit.offset for lit in literals)
        features = tuple(lit.feature for lit in literals)
        return DisjunctiveGroup(negative, offset, features, literals)


@dataclass(frozen=True, order=True)
class TemplateLiteral:
    offset: int
    feature: Feature

    def __post_init__(self) -> None:
        check_feature(self.feature)

    def __str__(self) -> str:
        return f"{self.feature.decode()}:{self.offset}"

    @staticmethod
    def parse(litstr: str) -> 'TemplateLiteral':
        try:
            featstr, offset = litstr.split(':')
            feature = Feature(featstr.lower().encode())
            check_feature(feature)
            return TemplateLiteral(int(offset), feature)
        except (ValueError, AssertionError):
            raise ValueError(f"Ill-formed template literal: {litstr}")


@dataclass(frozen=True, order=True, init=False)
class Template:
    size: int  # Having 'size' first means shorter templates are ordered before longer
    template: tuple[TemplateLiteral,...]
    literals: tuple[KnownLiteral,...] = ()

    def __init__(self, template: Sequence[TemplateLiteral], literals: Collection[KnownLiteral] = []) -> None:
        # We need to use __setattr__ because the class is frozen:
        object.__setattr__(self, 'template', tuple(template))
        object.__setattr__(self, 'literals', tuple(sorted(set(literals))))
        object.__setattr__(self, 'size', len(self.template))
        try:
            assert self.template == tuple(sorted(set(self.template))), f"Unsorted template"
            assert self.literals == tuple(sorted(self.literals)),      f"Duplicate literal(s)"
            assert len(self.template) > 0,                             f"Empty template"
            assert self.min_offset() == 0,                             f"Minimum offset must be 0"
            assert all(lit.negative for lit in self.literals),         f"Positive template literal(s)"
        except AssertionError:
            raise ValueError(f"Invalid template: {self}")

    def offsets(self) -> set[int]:
        return {lit.offset for lit in self.template + self.literals}

    def min_offset(self) -> int:
        return min(self.offsets())

    def max_offset(self) -> int:
        return max(self.offsets())

    def __str__(self) -> str:
        return '+'.join(map(str, self.template + self.literals))

    def querystr(self) -> str:
        tokens: list[str] = []
        for offset in range(self.min_offset(), self.max_offset()+1):
            tok = ','.join('?' + l.feature.decode() for l in self.template if l.offset == offset)
            lit = ','.join(f'{l.feature.decode()}{"≠" if l.negative else "="}"{val}"' 
                           for l in self.literals if l.offset == offset
                           for val in [l.corpus.lookup_value(l.feature, l.value).decode()])
            if lit:
                tokens.append(tok + '|' + lit)
            else:
                tokens.append(tok)
        return ''.join('[' + tok + ']' for tok in tokens)

    def __iter__(self) -> Iterator[TemplateLiteral]:
        return iter(self.template)

    def __len__(self) -> int:
        return self.size

    def instantiate(self, corpus: Corpus, pos: int) -> Optional['Instance']:
        if not all(lit.test(pos) for lit in self.literals):
            return None
        return mkInstance(tuple(corpus.tokens[tmpl.feature][pos + tmpl.offset] for tmpl in self.template))

    @staticmethod
    def parse(corpus: Corpus, template_str: str) -> 'Template':
        try:
            literals: list[KnownLiteral] = []
            template: list[TemplateLiteral] = []
            for litstr in template_str.split('+'):
                try:
                    literals.append(KnownLiteral.parse(corpus, litstr))
                except ValueError:
                    template.append(TemplateLiteral.parse(litstr))
            return Template(template, literals)
        except (ValueError, AssertionError):
            raise ValueError(
                "Ill-formed template - it should be on the form pos:0 or word:0+pos:2: " + template_str
            )


################################################################################
## Inverted sentence index
## Implemented as a sorted array of interned strings
## This is a kind of modified suffix array - a "pruned" SA if you like

class Index:
    dir_suffix: str = '.indexes'
    corpus: Corpus
    template: Template
    index: DiskIntArray
    path: Path

    def __init__(self, corpus: Corpus, template: Template) -> None:
        self.corpus = corpus
        self.template = template
        self.path = self.indexpath(corpus, template)
        self.index = DiskIntArray(self.path)

    def __str__(self) -> str:
        return self.__class__.__name__ + ':' + str(self.template) 

    def __len__(self) -> int:
        return len(self.index)

    def __enter__(self) -> 'Index':
        return self

    def __exit__(self, *_: Any) -> None:
        self.close()

    def close(self) -> None:
        self.index.close()

    def search(self, instance: Instance, offset: int = 0) -> IndexSet:
        set_start, set_end = self.lookup_instance(instance)
        set_size = set_end - set_start + 1
        iset = IndexSet(self.index, path=self.path, start=set_start, size=set_size, offset=offset)
        return iset

    def lookup_instance(self, instance: Instance) -> tuple[int, int]:
        raise NotImplementedError("Must be overridden by a subclass")

    def sanity_check(self) -> None:
        logging.info(f"Checking search index: {self.template}")
        prev_pos = -1
        prev_instance = None
        for i in progress_bar(range(len(self.index)), desc="Checking index"):
            pos = self.index.array[i]
            instance = self.template.instantiate(self.corpus, pos)
            assert instance is not None
            if prev_instance is not None: 
                assert prev_instance <= instance, f"Index position {i}: {prev_instance} > {instance}"
                if prev_instance == instance:
                    assert prev_pos < pos, f"Index position {i}: {prev_instance} == {instance} but {prev_pos} >= {pos}"
            prev_pos = pos
            prev_instance = instance


    @staticmethod
    def indexpath(corpus: Corpus, template: Template) -> Path:
        basepath = corpus.path.with_suffix(Index.dir_suffix)
        return basepath / str(template) / str(template)

    @staticmethod
    def get(corpus: Corpus, template: Template) -> 'Index':
        if len(template) == 1:
            return UnaryIndex(corpus, template)
        elif len(template) == 2: 
            return BinaryIndex(corpus, template)
        else:
            raise ValueError(f"Cannot handle indexes of length {len(template)}: {template}")


class UnaryIndex(Index):
    def __init__(self, corpus: Corpus, template: Template) -> None:
        assert len(template) == 1, f"UnaryIndex templates must have length 1: {template}"
        super().__init__(corpus, template)

    def search_key(self) -> Callable[[int], InternedString]:
        tmpl = self.template.template[0]
        features = self.corpus.tokens[tmpl.feature]
        offset = tmpl.offset
        index = self.index.array
        return lambda k: features[index[k] + offset]

    def lookup_instance(self, instance: Instance) -> tuple[int, int]:
        assert len(instance) == 1, f"UnaryIndex instance must have length 1: {instance}"
        return binsearch_range(0, len(self)-1, instance[0][0], self.search_key())


class BinaryIndex(Index):
    def __init__(self, corpus: Corpus, template: Template) -> None:
        assert len(template) == 2, f"BinaryIndex templates must have length 2: {template}"
        super().__init__(corpus, template)

    def lookup_instance(self, instance: Instance) -> tuple[int, int]:
        assert len(instance) == 2, f"BinaryIndex instance must have length 2: {instance}"
        tmpl1, tmpl2 = self.template.template
        offset1, offset2 = tmpl1.offset, tmpl2.offset
        features1 = self.corpus.tokens[tmpl1.feature]
        features2 = self.corpus.tokens[tmpl2.feature]
        index = self.index.array
        def search_key(k: int) -> Instance:
            return mkInstance((features1[index[k] + offset1], features2[index[k] + offset2]))
        return binsearch_range(0, len(self)-1, instance, search_key)
<|MERGE_RESOLUTION|>--- conflicted
+++ resolved
@@ -26,21 +26,19 @@
     offset: int
     feature: Feature
     value: InternedString
-<<<<<<< HEAD
     value2: InternedString
-=======
     corpus: Corpus = field(compare=False)
->>>>>>> 81a7a406
 
     def __post_init__(self) -> None:
         check_feature(self.feature)
 
     def __str__(self) -> str:
-<<<<<<< HEAD
+        value = self.corpus.lookup_value(self.feature, self.value).decode()
+        value2 = self.corpus.lookup_value(self.feature, self.value2).decode()
         if self.is_prefix():
-            return f"{self.feature.decode()}:{self.offset}{'#' if self.negative else '='}{self.value}-{self.value2}"
+            return f"{self.feature.decode()}:{self.offset}{'#' if self.negative else '='}{value}-{value2}"
         else:
-            return f"{self.feature.decode()}:{self.offset}{'#' if self.negative else '='}{self.value}"
+            return f"{self.feature.decode()}:{self.offset}{'#' if self.negative else '='}{value}"
 
     def is_prefix(self):
         return self.value != self.value2
@@ -49,10 +47,6 @@
     def check_position(self, corpus: Corpus, pos: int) -> bool:
         value = corpus.tokens[self.feature][pos + self.offset]
         return (value >= self.value and value <= self.value2) != self.negative
-=======
-        value = self.corpus.lookup_value(self.feature, self.value).decode()
-        return f"{self.feature.decode()}:{self.offset}{'#' if self.negative else '='}{value}"
->>>>>>> 81a7a406
 
     def test(self, pos: int) -> bool:
         value = self.corpus.tokens[self.feature][pos + self.offset]
@@ -71,16 +65,8 @@
                 offset, valstr = rest.split('#')
                 negative = True
             value = FValue(valstr.encode())
-<<<<<<< HEAD
-            interned_value: InternedString = (
-                InternedString(int(value)) if interned
-                else corpus.intern(feature, value)
-            )
-            return KnownLiteral(negative, int(offset), feature, interned_value, interned_value)
-=======
             interned_value = corpus.intern(feature, value)
-            return KnownLiteral(negative, int(offset), feature, interned_value, corpus)
->>>>>>> 81a7a406
+            return KnownLiteral(negative, int(offset), feature, interned_value, interned_value, corpus)
         except (ValueError, AssertionError):
             raise ValueError(f"Ill-formed literal: {litstr}")
 
