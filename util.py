
import os
import sys
import re
import math
import logging
import gzip, bz2, lzma
from pathlib import Path
<<<<<<< HEAD
from typing import Any, Literal, List, Iterable, Optional, BinaryIO, Union
=======
from typing import Any, Protocol, TypeVar, Literal, BinaryIO, Optional, NewType
from collections.abc import Iterable, Iterator, Callable
from abc import abstractmethod


###############################################################################
## Project-specific constants and functions

Feature = NewType('Feature', bytes)
FValue = NewType('FValue', bytes)

WORD = Feature(b'word')
SENTENCE = Feature(b's')

EMPTY = FValue(b'')
START = FValue(b's')


def check_feature(feature: Feature) -> None:
    assert isinstance(feature, bytes), f"Feature must be a bytestring: {feature!r}"
    assert re.match(br'^[a-z_][a-z_0-9]*$', feature), f"Ill-formed feature: {feature.decode()}"


###############################################################################
## Type definitions
>>>>>>> 2f0277e7

ByteOrder = Literal['little', 'big']

T = TypeVar('T')


class ComparableProtocol(Protocol):
    """Protocol for annotating comparable types."""
    @abstractmethod
    def __lt__(self: 'CT', other: 'CT', /) -> bool: ...

CT = TypeVar('CT', bound=ComparableProtocol)


###############################################################################
## File/path utilities

def add_suffix(path: Path, suffix: str) -> Path:
    """Add the suffix to the path, unless it's already there."""
    if path.suffix != suffix:
        path = Path(str(path) + suffix)
        # Alternatively: Path(path).with_suffix(path.suffix + suffix)
    return path


<<<<<<< HEAD
def clean_up(path:Path, suffixes:List[str]):
    for suffix in suffixes:
        add_suffix(path, suffix).unlink()


def min_bytes_to_store_values(max_value:int) -> int:
=======
def uncompressed_suffix(path: Path) -> str:
    if path.suffix in CompressedFileReader.compressors:
        return path.with_suffix('').suffix
    else:
        return path.suffix


###############################################################################
## N:o bytes needed to store integer values

def get_integer_size(max_value: int) -> int:
>>>>>>> 2f0277e7
    """The minimal n:o bytes needed to store values `0...max_value`"""
    itemsize = math.ceil(math.log(max_value + 1, 2) / 8)
    assert 1 <= itemsize <= 8
    if itemsize == 3: itemsize = 4
    if itemsize > 4: itemsize = 8
    return itemsize


TypeFormat = Literal['B', 'H', 'I', 'Q']

def get_typecode(itemsize: int) -> TypeFormat:
    """Returns the memoryview typecode for the given bytesize of unsigned integers"""
    typecodes: dict[int, TypeFormat] = {1: 'B', 2: 'H', 4: 'I', 8: 'Q'}
    return typecodes[itemsize]


###############################################################################
## Reading (compressed and uncompressed) files

def binsearch_lookup(start: int, end: int, key: CT, lookup: Callable[[int], CT]) -> bool:
    try:
        binsearch(start, end, key, lookup)
        return True
    except KeyError:
        return False


def binsearch(start: int, end: int, key: CT, lookup: Callable[[int], CT], error: bool = True) -> int:
    while start <= end:
        mid = (start + end) // 2
        mykey = lookup(mid)
        if mykey == key:
            return mid
        elif mykey < key:
            start = mid + 1
        else:
            end = mid - 1
    if error:
        raise KeyError(f'Key "{key}" not found')
    return -1


def binsearch_first(start: int, end: int, key: CT, lookup: Callable[[int], CT], error: bool = True) -> int:
    while start <= end:
        mid = (start + end) // 2
        if lookup(mid) < key:
            start = mid + 1
        else:
            end = mid - 1
    if error and lookup(start) != key:
        raise KeyError(f'Key "{key}" not found')
    return start


def binsearch_last(start: int, end: int, key: CT, lookup: Callable[[int], CT], error: bool = True) -> int:
    while start <= end:
        mid = (start + end) // 2
        if key < lookup(mid):
            end = mid - 1
        else:
            start = mid + 1
    if error and lookup(end) != key:
        raise KeyError(f'Key "{key}" not found')
    return end


def binsearch_range(start: int, end: int, key: CT, lookup: Callable[[int], CT], error: bool = True) -> tuple[int, int]:
    start = binsearch_first(start, end, key, lookup, error)
    end = binsearch_last(start, end, key, lookup, error)
    return start, end



###############################################################################
## Reading (compressed and uncompressed) files

class CompressedFileReader:
    """
    A class that can read compressed (and uncompressed) files, 
    and where you can query the original file size and the current position.
    Use e.g. like this:

    >>> with (basefile := CompressedFileReader(path)) as Reader:
    >>>     for line in (pbar := tqdm(Reader, total=basefile.file_size()):
    >>>         pbar.update(basefile.file_position() - pbar.n)
    >>>         ...do something with line...
    """
    compressors = {
        '.gz': gzip,
        '.bz2': bz2,
        '.xz': lzma,
    }

    basefile: BinaryIO
    reader: BinaryIO

    def __init__(self, path: Path) -> None:
        path = Path(path)
        self.basefile = binfile = open(path, 'rb')
        compressor = self.compressors.get(path.suffix)
        if compressor:
            self.reader = compressor.open(binfile, mode='rb')  # type: ignore
        else:
            self.reader = binfile

    def file_position(self) -> int:
        return self.basefile.tell()

    def file_size(self) -> int:
        return os.fstat(self.basefile.fileno()).st_size

    def close(self) -> None:
        self.reader.close()
        self.basefile.close()

    def __enter__(self) -> BinaryIO:
        return self.reader

    def __exit__(self, *_: Any) -> None:
        self.close()


###############################################################################
## Progress bar

class ProgressBar(Iterable[T]):
    """A simple progress bar wrapper class, doing nothing at all."""
    n: int = 0

    def __init__(self, iterable: Optional[Iterable[T]] = None, **_: Any) -> None:
        self._iter = iter(()) if iterable is None else iter(iterable)

    def __enter__(self) -> 'ProgressBar[T]':
        return self

    def __exit__(self, *_: Any) -> None:
        pass

    def __iter__(self) -> Iterator[T]:
        return self._iter

    def update(self, n: int) -> None:
        pass


try:
    from tqdm import tqdm
except ModuleNotFoundError:
    print("Module `tqdm` not found, please consider installing it.\n", file=sys.stderr)

_tqdm_bar_format = '{desc:20s} {percentage:3.0f}%|{bar}|{n_fmt:>7s}/{total_fmt} [{elapsed},{rate_fmt:>10s}{postfix}]'

def progress_bar(iterable: Optional[Iterable[T]] = None, desc: str = "", **kwargs: Any) -> ProgressBar[T]:
    loglevel = logging.root.getEffectiveLevel()
    if loglevel > logging.INFO:
        return ProgressBar(iterable)
    kwargs.setdefault('leave', loglevel <= logging.DEBUG)
    kwargs.setdefault('unit_scale', True)
    kwargs.setdefault('bar_format', _tqdm_bar_format)
    try:
        return tqdm(iterable=iterable, desc=desc.ljust(20), **kwargs)  # type: ignore
    except NameError:
        return ProgressBar(iterable)


###############################################################################
## Debugging 

class RelativeTimeFormatter(logging.Formatter):
    def __init__(self, *args: Any, divider: float = 1000, **kwargs: Any) -> None:
        super().__init__(*args, **kwargs)
        self._divider = divider

    def format(self, record: logging.LogRecord) -> str:
        record.relativeCreated = record.relativeCreated / self._divider
        record.warningname = f"{record.levelname:<9s}" if record.levelno >= logging.WARNING else ""
        return super().format(record)


def setup_logger(format: str, timedivider: int = 1000, loglevel: int = logging.WARNING, logfile: Optional[Path] = None) -> None:
    formatter = RelativeTimeFormatter(format, style='{', divider=timedivider)
    logging.basicConfig(level=loglevel, filename=logfile)
    logging.root.handlers[0].setFormatter(formatter)
<|MERGE_RESOLUTION|>--- conflicted
+++ resolved
@@ -6,9 +6,6 @@
 import logging
 import gzip, bz2, lzma
 from pathlib import Path
-<<<<<<< HEAD
-from typing import Any, Literal, List, Iterable, Optional, BinaryIO, Union
-=======
 from typing import Any, Protocol, TypeVar, Literal, BinaryIO, Optional, NewType
 from collections.abc import Iterable, Iterator, Callable
 from abc import abstractmethod
@@ -34,7 +31,6 @@
 
 ###############################################################################
 ## Type definitions
->>>>>>> 2f0277e7
 
 ByteOrder = Literal['little', 'big']
 
@@ -60,26 +56,21 @@
     return path
 
 
-<<<<<<< HEAD
-def clean_up(path:Path, suffixes:List[str]):
-    for suffix in suffixes:
-        add_suffix(path, suffix).unlink()
-
-
-def min_bytes_to_store_values(max_value:int) -> int:
-=======
 def uncompressed_suffix(path: Path) -> str:
     if path.suffix in CompressedFileReader.compressors:
         return path.with_suffix('').suffix
     else:
         return path.suffix
 
+def clean_up(path: Path, suffixes: list[str]):
+    for suffix in suffixes:
+        add_suffix(path, suffix).unlink()
+
 
 ###############################################################################
 ## N:o bytes needed to store integer values
 
 def get_integer_size(max_value: int) -> int:
->>>>>>> 2f0277e7
     """The minimal n:o bytes needed to store values `0...max_value`"""
     itemsize = math.ceil(math.log(max_value + 1, 2) / 8)
     assert 1 <= itemsize <= 8
