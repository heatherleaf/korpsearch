--- conflicted
+++ resolved
@@ -7,20 +7,12 @@
 from typing import Any, Optional
 from argparse import Namespace
 
-<<<<<<< HEAD
-from disk import DiskIntArray, DiskIntArrayBuilder
-from index import Index, collect_and_sort_positions
-from indexset import IndexSet, MergeType
-from corpus import Corpus
-from query import Query
-from util import clean_up
-=======
 from index import Index
 from indexset import IndexSet, MergeType
 from corpus import Corpus
 from query import Query
-from util import SENTENCE, WORD
->>>>>>> 2f0277e7
+from util import SENTENCE, WORD, clean_up
+from disk import DiskIntArray
 
 CACHE_DIR = Path('cache')
 CACHE_DIR.mkdir(exist_ok=True)
@@ -50,41 +42,42 @@
     return query_dir / query_hash
 
 
-<<<<<<< HEAD
-def collect_and_sort_prefix(index_view:IndexSet, tmpfile:Path, offset:int=0, bytesize:int=4, sorter:str="tmpfile") -> IndexSet:
-    values = index_view.values[index_view.start:(index_view.start+index_view.size)]
-    def collector(collect):
-        for val in values: collect(val.to_bytes(bytesize, 'big'))
-    collect_and_sort_positions(collector, tmpfile, 0, bytesize, bytesize, False, sorter)
-    return IndexSet(DiskIntArray(tmpfile), offset = offset)
-
-def run_outer(query:Query, results_file:Path, use_internal:bool=False) -> IndexSet:
+def collect_and_sort_prefix(index_view: IndexSet, tmpfile: Path) -> IndexSet:
+    from merge import sort
+    result = DiskIntArray.create(index_view.size, tmpfile)
+    sort(index_view.values.array, index_view.start, index_view.size, result.array)
+    return IndexSet(result, offset = index_view.offset)
+
+
+def run_outer(query: Query, results_file: Optional[Path], args: Namespace) -> IndexSet:
     tmp_results = Path("tmp_results")
     union = None
     for disjunct in query.expand():
         partial_query = Query(query.corpus, disjunct)
-        partial_results = run_query(partial_query, tmp_results, use_internal)
+        partial_results = run_query(partial_query, tmp_results, args)
         if union:
             union.merge_update(
-                partial_results,
-                None, use_internal=use_internal,
-                merge_type=MergeType.UNION
+                partial_results, None,
+                use_internal = args.internal_merge,
+                merge_type = MergeType.UNION,
             )
-            try: partial_results.values.close()
-            except AttributeError: pass
-        else: union = partial_results
-        try: clean_up(tmp_results, [".ia", ".ia-cfg"])
-        except FileNotFoundError: pass
+            try: 
+                partial_results.values.close()
+            except AttributeError: 
+                pass
+        else: 
+            union = partial_results
+        try: 
+            clean_up(tmp_results, [".ia", ".ia.cfg"])
+        except FileNotFoundError: 
+            pass
+    assert union
     return union
 
-def run_query(query:Query, results_file:Path, use_internal:bool=False) -> IndexSet:
-    search_results : List[Tuple[Query, IndexSet]]= []
-    subqueries : List[Tuple[Query, Index]] = []
-=======
+
 def run_query(query: Query, results_file: Optional[Path], args: Namespace) -> IndexSet:
     search_results: list[tuple[Query, IndexSet]] = []
     subqueries: list[tuple[Query, Index]] = []
->>>>>>> 2f0277e7
     for subq in query.subqueries():
         if args.no_binary and len(subq) > 1:
             continue
@@ -98,13 +91,11 @@
     for subq, index in subqueries:
         if any(subq.subsumed_by([superq]) for superq, _ in search_results):
             logging.debug(f"     -- subsumed: {subq}")
-            index.close()
             continue
         try:
             results = index.search(subq.instance(), offset=subq.offset())
         except KeyError:
             logging.debug(f"     -- {subq.instance()} not found: {subq}")
-            index.close()
             continue
         search_results.append((subq, results))
         logging.info(f"     {subq!s:{maxwidth}} = {results}")
@@ -118,7 +109,7 @@
         except ValueError:
             first_ok = [any(lit.is_prefix() for lit in q.literals) for q,_ in search_results].index(True)
             first_result = search_results[first_ok]
-            first_result = (first_result[0],collect_and_sort_prefix(first_result[1], prefix_tmp, first_result[1].offset))
+            first_result = (first_result[0], collect_and_sort_prefix(first_result[1], prefix_tmp))
         del search_results[first_ok]
         search_results.insert(0, first_result)
     logging.debug("Intersection order:")
@@ -139,7 +130,7 @@
             if len(results) > 0.1 * lengths[1]:
                 logging.debug(f"     -- skipping prefix: {subq}")
                 continue
-            results = collect_and_sort_prefix(results, prefix_tmp, results.offset)
+            results = collect_and_sort_prefix(results, prefix_tmp)
             
         intersection_type = intersection.merge_update(
             results,
@@ -149,8 +140,10 @@
         )
         logging.info(f" /\\{intersection_type[0].upper()} {subq!s:{maxwidth}} = {intersection}")
         used_queries.append(subq)
-        try: clean_up(prefix_tmp, [".ia", ".ia-cfg"])
-        except FileNotFoundError: pass
+        try: 
+            clean_up(prefix_tmp, [".ia", ".ia.cfg"])
+        except FileNotFoundError: 
+            pass
         if len(intersection) == 0:
             logging.debug(f"Empty intersection, quitting early")
             break
@@ -167,25 +160,10 @@
         logging.debug(f"Using cached results file: {final_results_file}")
         return results
     except (FileNotFoundError, AssertionError):
-<<<<<<< HEAD
-        if filter_results:
-            assert unfiltered_results_file != final_results_file
-            try:
-                assert not no_cache
-                results = IndexSet(DiskIntArray(unfiltered_results_file))
-                logging.debug(f"Using cached unfiltered results file: {unfiltered_results_file}")
-            except (FileNotFoundError, AssertionError):
-                results = run_outer(query, unfiltered_results_file, internal_intersection)
-            logging.debug(f"Unfiltered results: {results}")
-            results.filter_update(query.check_position, final_results_file)
-
-        else:
-            results = run_outer(query, final_results_file, internal_intersection)
-=======
         pass
 
     if not args.filter:
-        return run_query(query, final_results_file, args)
+        return run_outer(query, final_results_file, args)
 
     unfiltered_results_file = None if args.no_diskarray else hash_query(corpus, query, filtered=False)
     assert unfiltered_results_file != final_results_file
@@ -194,9 +172,8 @@
         results = IndexSet.open(unfiltered_results_file)
         logging.debug(f"Using cached unfiltered results file: {unfiltered_results_file}")
     except (FileNotFoundError, AssertionError):
-        results = run_query(query, unfiltered_results_file, args)
+        results = run_outer(query, unfiltered_results_file, args)
         logging.debug(f"Unfiltered results: {results}")
->>>>>>> 2f0277e7
 
     results.filter_update(query.check_position, final_results_file)
     return results
@@ -221,12 +198,8 @@
             features_to_show = [
                 feat for feat in corpus.features 
                 if feat in query.features 
-<<<<<<< HEAD
-                if args.no_sentence_breaks or feat != corpus.sentence_feature # don't show the sentence feature
-                if not feat.endswith("_rev") # don't show reversed features
-=======
                 if args.no_sentence_breaks or feat != SENTENCE  # don't show the sentence feature
->>>>>>> 2f0277e7
+                if not feat.endswith(b'_rev')  # don't show reversed features
             ]
 
         # Always include the 'word' feature, and put it first
