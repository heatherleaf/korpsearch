
import hashlib
from pathlib import Path
import logging
import json
import time
from typing import Any, Optional
from argparse import Namespace

from index import Index
from indexset import IndexSet, MergeType
from corpus import Corpus
from query import Query
from util import SENTENCE, WORD, clean_up
from disk import DiskIntArray

CACHE_DIR = Path('cache')
CACHE_DIR.mkdir(exist_ok=True)

INFO_FILE = Path('__info__')


def hash_repr(*objs: object, size: int = 16) -> str:
    hasher = hashlib.md5()
    for obj in objs:
        hasher.update(repr(obj).encode())
    return hasher.hexdigest() [:size]


def hash_query(corpus: Corpus, query: Query, **extra_args: object) -> Path:
    corpus_hash = hash_repr(corpus, size=8)
    query_dir = CACHE_DIR / (corpus.path.stem + '.' + corpus_hash)
    if not query_dir.is_dir():
        query_dir.mkdir()
    info_file = query_dir / INFO_FILE
    if not info_file.is_file():
        with open(info_file, 'w') as INFO:
            json.dump({
                'corpus': str(corpus.path),
            }, INFO)
    query_hash = hash_repr(query, extra_args)
    return query_dir / query_hash


def collect_and_sort_prefix(index_view: IndexSet, tmpfile: Path) -> IndexSet:
    from merge import sort
    result = DiskIntArray.create(index_view.size, tmpfile)
    sort(index_view.values.array, index_view.start, index_view.size, result.array)
    return IndexSet(result, offset = index_view.offset)


def run_outer(query: Query, results_file: Optional[Path], args: Namespace) -> IndexSet:
    tmp_results = CACHE_DIR / "tmp_results"
    union = None
    for disjunct in query.expand():
        partial_query = Query(query.corpus, disjunct)
        partial_results = run_query(partial_query, tmp_results, args)
        if union:
            union.merge_update(
                partial_results, None,
                use_internal = args.internal_merge,
                merge_type = MergeType.UNION,
            )
            try: 
                partial_results.values.close()
            except AttributeError: 
                pass
        else: 
            union = partial_results
        clean_up(tmp_results, [".ia", ".ia.cfg"])
    assert union is not None
    return union


def run_query(query: Query, results_file: Optional[Path], args: Namespace) -> IndexSet:
    search_results: list[tuple[Query, IndexSet]] = []
    subqueries: list[tuple[Query, Index]] = []
    for subq in query.subqueries():
        if args.no_binary and len(subq) > 1:
            continue
        try:
            subqueries.append((subq, subq.index()))
        except (FileNotFoundError, ValueError):
            continue

    logging.info(f"Searching {len(subqueries)} indexes:")
    maxwidth = max(len(str(subq)) for subq, _ in subqueries)
    for subq, index in subqueries:
        if any(subq.subsumed_by([superq]) for superq, _ in search_results):
            logging.debug(f"     -- subsumed: {subq}")
            continue
        try:
            results = index.search(subq.instance(), offset=subq.min_offset())
        except KeyError:
            logging.debug(f"     -- {subq.instance()} not found: {subq}")
            continue
        search_results.append((subq, results))
        logging.info(f"     {subq!s:{maxwidth}} = {results}")

    initial_results_file = CACHE_DIR / 'initial_sorted_results'
    temporary_results_file = CACHE_DIR / 'sorted_results'

    search_results.sort(key=lambda r: len(r[-1]))
    if search_results[0][0].is_negative() or any(lit.is_prefix() for lit in search_results[0][0].literals):
        try:
            first_ok = [q.is_negative() or any(lit.is_prefix() for lit in q.literals) for q,_ in search_results].index(False)
            first_result = search_results[first_ok]
        except ValueError:
            first_ok = [any(lit.is_prefix() for lit in q.literals) for q,_ in search_results].index(True)
            first_result = search_results[first_ok]
            first_result = (first_result[0], collect_and_sort_prefix(first_result[1], initial_results_file))
        del search_results[first_ok]
        search_results.insert(0, first_result)
    logging.debug("Intersection order:")
    for i, (subq, results) in enumerate(search_results, 1):
        logging.debug(f"{i}     {subq!s:{maxwidth}} : {len(results)} elements")

    subq, intersection = search_results[0]
    assert not subq.is_negative()
    logging.info(f"Intersecting {len(search_results)} search results:")
    logging.info(f"     {subq!s:{maxwidth}} = {intersection}")
    used_queries = [subq]
    for subq, results in search_results[1:]:
        if subq.subsumed_by(used_queries):
            logging.debug(f"     -- subsumed: {subq}")
            continue
        if any(lit.is_prefix() for lit in subq.literals):
            results = collect_and_sort_prefix(results, temporary_results_file)
            
        intersection_type = intersection.merge_update(
            results,
            results_file,
            use_internal = args.internal_merge,
            merge_type = MergeType.DIFFERENCE if subq.is_negative() else MergeType.INTERSECTION
        )
        logging.info(f" /\\{intersection_type[0].upper()} {subq!s:{maxwidth}} = {intersection}")
        used_queries.append(subq)
        clean_up(temporary_results_file, [".ia", ".ia.cfg"])

        if len(intersection) == 0:
            logging.debug(f"Empty intersection, quitting early")
            break

    if intersection != search_results[0][1]:
        clean_up(initial_results_file, [".ia", ".ia.cfg"])
    for _, results in search_results:
        if results != intersection:
            results.values.close()
    return intersection


def search_corpus(corpus: Corpus, query: Query, args: Namespace) -> IndexSet:
    final_results_file = None if args.no_diskarray else hash_query(corpus, query, filtered=args.filter)
    try:
        assert final_results_file and not args.no_cache
        results = IndexSet.open(final_results_file)
        logging.debug(f"Using cached results file: {final_results_file}")
        return results
    except (FileNotFoundError, AssertionError):
        pass

    if not args.filter:
        return run_outer(query, final_results_file, args)

    unfiltered_results_file = None if args.no_diskarray else hash_query(corpus, query, filtered=False)
    assert unfiltered_results_file != final_results_file
    try:
        assert unfiltered_results_file and not args.no_cache
        results = IndexSet.open(unfiltered_results_file)
        logging.debug(f"Using cached unfiltered results file: {unfiltered_results_file}")
    except (FileNotFoundError, AssertionError):
        results = run_outer(query, unfiltered_results_file, args)
        logging.debug(f"Unfiltered results: {results}")

    results.filter_update(query.check_position, final_results_file)
    return results


def main_search(args: Namespace) -> dict[str, Any]:
    if not (args.end and args.end >= 0):
        args.end = args.start + args.num - 1
<<<<<<< HEAD

    with Corpus(args.corpus) as corpus:
        start_time = time.time()

        query = Query.parse(corpus, args.query, args.no_sentence_breaks)
        logging.info(f"Query: {query}, {query.min_offset()}")

        if args.show:
            features_to_show = args.show.encode().split(b',')
            for f in features_to_show:
                if f not in corpus.features:
                    raise ValueError(f"Unknown feature: {f}")
        else:
            features_to_show = [
                feat for feat in corpus.features 
                if feat in query.features 
                if args.no_sentence_breaks or feat != SENTENCE  # don't show the sentence feature
                if not feat.endswith(b'_rev')  # don't show reversed features
            ]

        # Always include the 'word' feature, and put it first
        if WORD in corpus.features:
            if WORD in features_to_show:
                features_to_show.remove(WORD)
            features_to_show.insert(0, WORD)

        results = search_corpus(corpus, query, args)
        logging.info(f"Results: {results}")

        query_offset = query.max_offset()
        matches: list[dict[str, Any]] = []
        try:
            for match_pos in results.slice(args.start, args.end+1):
                sentence = corpus.get_sentence_from_position(match_pos)
                match_start = match_pos - corpus.sentence_pointers.array[sentence]
                tokens = [
                    {
                        feat.decode(): strings.interned_string(strings[p])
                        for feat in features_to_show
                        for strings in [corpus.tokens[feat]]
                    }
                    for p in corpus.sentence_positions(sentence)
=======
    start, end = args.start, args.end
    start_time = time.time()

    corpora: list[str] = args.corpus
    if isinstance(corpora, (str, Path)):
        corpora = [cid.strip() for cid in str(corpora).split(",")]

    corpus_hits: dict[str, int] = {}
    matches: list[dict[str, Any]] = []
    for corpus_id in corpora:
        with Corpus(corpus_id) as corpus:
            query = Query.parse(corpus, args.query, args.no_sentence_breaks)
            logging.info(f"Query: {query}, {query.min_offset()}")

            if args.show:
                features_to_show = args.show.encode().split(b',')
                for f in features_to_show:
                    if f not in corpus.features:
                        raise ValueError(f"Unknown feature: {f}")
            else:
                features_to_show = [
                    feat for feat in corpus.features
                    if feat in query.features
                    if args.no_sentence_breaks or feat != SENTENCE  # don't show the sentence feature
>>>>>>> f0351688
                ]

            # Always include the 'word' feature, and put it first
            if WORD in corpus.features:
                if WORD in features_to_show:
                    features_to_show.remove(WORD)
                features_to_show.insert(0, WORD)

            results = search_corpus(corpus, query, args)
            corpus_hits[corpus.id] = len(results)
            logging.info(f"Results: {results}")

            if  start < len(results) or end >= 0:
                query_offset = query.max_offset() + 1
                try:
                    for match_pos in results.slice(max(0, start), end+1):
                        sentence = corpus.get_sentence_from_position(match_pos)
                        match_start = match_pos - corpus.sentence_pointers.array[sentence]
                        tokens = [
                            {
                                feat.decode(): strings.interned_string(strings[p])
                                for feat in features_to_show
                                for strings in [corpus.tokens[feat]]
                            }
                            for p in corpus.sentence_positions(sentence)
                        ]

                        matches.append({
                            'corpus': corpus.id,
                            'match': {
                                'start': match_start,
                                'end': match_start + query_offset,
                                'position': match_pos,
                            },
                            'sentence': sentence,
                            'tokens': tokens,
                        })
                except IndexError:
                    pass

            start -= len(results)
            end -= len(results)

    return {
        'time': time.time() - start_time,
        'hits': sum(corpus_hits.values()),
        'corpus_hits': corpus_hits,
        'corpus_order': list(corpus_hits),
        'start': args.start,
        'end': args.start + len(matches),
        'kwic': matches,
    }
<|MERGE_RESOLUTION|>--- conflicted
+++ resolved
@@ -61,11 +61,11 @@
                 use_internal = args.internal_merge,
                 merge_type = MergeType.UNION,
             )
-            try: 
+            try:
                 partial_results.values.close()
-            except AttributeError: 
+            except AttributeError:
                 pass
-        else: 
+        else:
             union = partial_results
         clean_up(tmp_results, [".ia", ".ia.cfg"])
     assert union is not None
@@ -126,7 +126,7 @@
             continue
         if any(lit.is_prefix() for lit in subq.literals):
             results = collect_and_sort_prefix(results, temporary_results_file)
-            
+
         intersection_type = intersection.merge_update(
             results,
             results_file,
@@ -179,50 +179,6 @@
 def main_search(args: Namespace) -> dict[str, Any]:
     if not (args.end and args.end >= 0):
         args.end = args.start + args.num - 1
-<<<<<<< HEAD
-
-    with Corpus(args.corpus) as corpus:
-        start_time = time.time()
-
-        query = Query.parse(corpus, args.query, args.no_sentence_breaks)
-        logging.info(f"Query: {query}, {query.min_offset()}")
-
-        if args.show:
-            features_to_show = args.show.encode().split(b',')
-            for f in features_to_show:
-                if f not in corpus.features:
-                    raise ValueError(f"Unknown feature: {f}")
-        else:
-            features_to_show = [
-                feat for feat in corpus.features 
-                if feat in query.features 
-                if args.no_sentence_breaks or feat != SENTENCE  # don't show the sentence feature
-                if not feat.endswith(b'_rev')  # don't show reversed features
-            ]
-
-        # Always include the 'word' feature, and put it first
-        if WORD in corpus.features:
-            if WORD in features_to_show:
-                features_to_show.remove(WORD)
-            features_to_show.insert(0, WORD)
-
-        results = search_corpus(corpus, query, args)
-        logging.info(f"Results: {results}")
-
-        query_offset = query.max_offset()
-        matches: list[dict[str, Any]] = []
-        try:
-            for match_pos in results.slice(args.start, args.end+1):
-                sentence = corpus.get_sentence_from_position(match_pos)
-                match_start = match_pos - corpus.sentence_pointers.array[sentence]
-                tokens = [
-                    {
-                        feat.decode(): strings.interned_string(strings[p])
-                        for feat in features_to_show
-                        for strings in [corpus.tokens[feat]]
-                    }
-                    for p in corpus.sentence_positions(sentence)
-=======
     start, end = args.start, args.end
     start_time = time.time()
 
@@ -247,7 +203,7 @@
                     feat for feat in corpus.features
                     if feat in query.features
                     if args.no_sentence_breaks or feat != SENTENCE  # don't show the sentence feature
->>>>>>> f0351688
+                    if not feat.endswith(b'_rev')  # don't show reversed features
                 ]
 
             # Always include the 'word' feature, and put it first
