
import argparse
from pathlib import Path
import logging
import json

from util import setup_logger
from search import main_search


def main(args: argparse.Namespace) -> None:
    out = main_search(args)
    if args.print == 'json':
        print(json.dumps(out))
    elif args.print == 'kwic' and out['kwic']:
        print(f"{out['hits']} search results. Showing n:o {out['start']}-{out['end']}:")
        for n, result in enumerate(out['kwic'], out['start']):
            match = result['match']
<<<<<<< HEAD
            print(f"{n}. [{result['sentence']}:{match['pos']}]", end="")
=======
            startpos = match['position'] - match['start']
            print(f"{n}. [{result['sentence']}:{startpos}]", end="")
>>>>>>> f0351688
            for i, token in enumerate(result['tokens']):
                if i == match['start']:
                    print(" {", end="")
                print(" " + "/".join(token.values()), end="")
                if i + 1 == match['end']:
                    print(" }", end="")
            print()
    else:
        print(f"{out['hits']} search results.")


################################################################################
## Main

parser = argparse.ArgumentParser(description='Test things')
parser.add_argument('--corpus', '-c', type=Path, required=True,
    help='path to compiled corpus')
parser.add_argument('--query', '-q', type=str, required=True,
    help='the query (e.g., \'[pos="ART"] [lemma="small"] [pos="SUBST"]\')')

parser.add_argument('--print', '-p', choices=['kwic','json'], default='kwic',
    help='output format for search results (default: kwic = keywords in context)')
parser.add_argument('--start', '-s', type=int, default=0,
    help='index of first result (default: 0)')
parser.add_argument('--num', '-n', type=int, default=10,
    help='n:o of shown results (default: 10)')
parser.add_argument('--end', '-e', type=int,
    help='index of last result (default: decided by --start and --num)')
parser.add_argument('--show', '-f', type=str,
    help='comma-separated list of features to show (default: the ones in the query)')

parser.add_argument('--no-cache', action="store_true", help="don't use cached queries")
parser.add_argument('--no-diskarray', action="store_true", help="don't use on-disk arrays")
parser.add_argument('--no-binary', action="store_true", help="don't use binary indexes")
parser.add_argument('--internal-merge', action='store_true',
    help='use the internal (slow) merge, even if the external Cython "fast-merge" is compiled')
parser.add_argument('--verbose', '-v', action="store_const", dest="loglevel", const=logging.INFO,
    help='verbose output')
parser.add_argument('--debug', action="store_const", dest="loglevel", const=logging.DEBUG, default=logging.WARNING,
    help='debugging output')

parser.add_argument('--no-sentence-breaks', action='store_true',
    help="don't care about sentence breaks (default: do care)")
parser.add_argument('--filter', action='store_true',
    help='filter the final results (should not be necessary, and can take time)')

if __name__ == '__main__':
    args = parser.parse_args()
    setup_logger('{relativeCreated:8.2f} s {warningname}| {message}', timedivider=1000, loglevel=args.loglevel)
    main(args)<|MERGE_RESOLUTION|>--- conflicted
+++ resolved
@@ -16,12 +16,7 @@
         print(f"{out['hits']} search results. Showing n:o {out['start']}-{out['end']}:")
         for n, result in enumerate(out['kwic'], out['start']):
             match = result['match']
-<<<<<<< HEAD
-            print(f"{n}. [{result['sentence']}:{match['pos']}]", end="")
-=======
-            startpos = match['position'] - match['start']
-            print(f"{n}. [{result['sentence']}:{startpos}]", end="")
->>>>>>> f0351688
+            print(f"{n}. [{result['sentence']}:{match['position']}]", end="")
             for i, token in enumerate(result['tokens']):
                 if i == match['start']:
                     print(" {", end="")
