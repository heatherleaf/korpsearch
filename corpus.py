
import re
import json
from pathlib import Path
import logging
from typing import Any
from contextlib import ExitStack
from collections.abc import Iterator, Sequence

from corpus_reader import corpus_reader
from disk import DiskIntArray, DiskStringArray, InternedString, InternedRange, StringCollection
from util import progress_bar, add_suffix, binsearch_last, Feature, FValue, SENTENCE

################################################################################
## Corpus

class Corpus:
    dir_suffix = '.corpus'
    features_file = 'features.cfg'
    feature_prefix = 'feature:'
    sentences_path = 'sentences'

    features: list[Feature]
    tokens: dict[Feature, DiskStringArray]
    sentence_pointers: DiskIntArray
    path: Path

    def __init__(self, corpus: Path) -> None:
        self.path = Path(corpus)
        if self.path.suffix != self.dir_suffix:
            self.path = add_suffix(self.path, self.dir_suffix)
        with open(self.path / self.features_file, 'r') as IN:
            self.features = [feat.encode() for feat in json.load(IN)]
        self.sentence_pointers = DiskIntArray(self.path / self.sentences_path)
        self.tokens = {
            feature: DiskStringArray(self.indexpath(self.path, feature))
            for feature in self.features
        }
        assert all(
            len(self) == len(arr) for arr in self.tokens.values()
        )
        
    def __str__(self) -> str:
        return f"[Corpus: {self.path.stem}]"

    def __repr__(self) -> str:
        return f"Corpus({self.path})"

    def __len__(self) -> int:
        return len(self.tokens[self.features[0]])

    def strings(self, feature: Feature) -> StringCollection:
        return self.tokens[feature]._strings  # type: ignore

    def intern(self, feature: Feature, value: FValue) -> InternedString:
        return self.tokens[feature].intern(value)

<<<<<<< HEAD
    def interned_range(self, feature: Feature, value: FValue) -> InternedRange:
        return self.tokens[feature].interned_range(value)
=======
    def lookup_value(self, feature: Feature, i: InternedString) -> FValue:
        return FValue(self.tokens[feature].interned_bytes(i))
>>>>>>> 81a7a406

    def num_sentences(self) -> int:
        return len(self.sentence_pointers)-1

    def sentences(self) -> Iterator[range]:
        sents = self.sentence_pointers.array
        for start, end in zip(sents[1:], sents[2:]):
            yield range(start, end)
        yield range(sents[len(sents)-1], len(self))

    def sentence_positions(self, n: int) -> range:
        sents = self.sentence_pointers.array
        start = sents[n]
        nsents = len(sents)
        end = sents[n+1] if n+1 < nsents else len(self)
        return range(start, end)

    def render_sentence(self, sent: int, pos: int = -1, offset: int = -1, 
                        features: Sequence[Feature] = (), context: int = -1) -> str:
        if not features:
            features = self.features[:1]
        tokens: list[str] = []
        positions = self.sentence_positions(sent)
        for p in positions:
            if p < 0 or p >= len(self):
                continue
            if context >= 0:
                if p < pos-context:
                    continue
                if p == pos-context and p > positions.start:
                    tokens.append('...')
            if p == pos:
                tokens.append('[')
            tokens.append('/'.join(
                strings.interned_string(strings[p])
                for feat in features 
                for strings in [self.tokens[feat]]
            ))
            if p == pos+offset:
                tokens.append(']')
            if context >= 0:
                if p == pos+offset+context and p < positions.stop:
                    tokens.append('...')
                    break
        return ' '.join(tokens)

    def get_sentence_from_position(self, pos: int) -> int:
        ptrs = self.sentence_pointers.array
        return binsearch_last(0, len(ptrs)-1, pos, lambda k: ptrs[k], error=False)

    def __enter__(self) -> 'Corpus':
        return self

    def __exit__(self, *_: Any) -> None:
        self.close()

    def close(self) -> None:
        for sa in self.tokens.values(): sa.close()
        DiskIntArray.close(self.sentence_pointers)


    def sanity_check(self) -> None:
        logging.info("Sanity checking corpus")
        for feat in self.features:
            logging.debug(f"Checking corpus index: {feat.decode()}")
            self.tokens[feat].sanity_check()
        assert self.sentence_pointers.path
        logging.debug(f"Checking sentence pointers: {self.sentence_pointers.path.name}")
        sent_index = self.tokens[SENTENCE]
        sent_pointers = self.sentence_pointers.array
        assert sent_pointers[0] == sent_pointers[1] == 0, "Sentence 0 should not exist"
        sentence = 1
        sval = sent_index.intern(SENTENCE)
        for token, sval_ in enumerate(progress_bar(sent_index, "Checking sentences")):
            if sval == sval_:
                assert sent_pointers[sentence] == token, f"Sentence {sentence} doesn't point to the right token position"
                sentence += 1
        assert sentence == len(sent_pointers)
        logging.info("Done checking corpus")


    def get_matches(self, feature: Feature, match_regex: str) -> list[InternedString]:
        contains = False
        string_collection = self.strings(feature)
        strings = string_collection.strings
        positions = string_collection.starts.array
        # if match_regex.startswith(".*") and match_regex.endswith(".*"):
        #     match_regex = match_regex.strip(".*")
        #     contains = True
        binary_match_regex = bytes(match_regex, "utf-8")
        matches = (value.span() for value in re.finditer(binary_match_regex, strings, re.MULTILINE))
        real_matches: list[InternedString] = []
        # Can be optimized
        for match in matches:
            start, end = 0, len(positions)-2
            while start <= end:
                mid = (start + end) // 2
                key = positions[mid]
                if key < match[0]:
                    start = mid + 1
                elif key > match[0]:
                    end = mid - 1
                else:
                    start = mid
                    break
            start_of_word = min(start, end)
            start_of_this_word = positions[start_of_word]
            start_of_next_word = positions[start_of_word+1]
            # Range is until
            # if contains and (match[1] - 1) < start_of_next_word:
            #     real_matches.append(InternedString(string_collection, start_of_word))
            if not contains and match[0] == start_of_this_word and match[1] == start_of_next_word:
                real_matches.append(InternedString(start_of_word))
        return real_matches


    @staticmethod
    def indexpath(basepath: Path, feature: Feature) -> Path:
        return basepath / (Corpus.feature_prefix + feature.decode()) / feature.decode()


    @staticmethod
    def build(basedir: Path, corpusfile: Path) -> None:
        logging.debug(f"Building corpus index from file: {str(corpusfile)}")

        features, sentence_iterator = corpus_reader(corpusfile, "Collecting strings")
        with open(basedir / Corpus.features_file, 'w') as OUT:
            json.dump([feat.decode() for feat in features], OUT)
        stringsets: list[set[FValue]] = [set() for _feature in features]
        n_sentences = n_tokens = 0
        for sentence in sentence_iterator:
            n_sentences += 1
            for token in sentence:
                n_tokens += 1
                for strings, value in zip(stringsets, token):
                    strings.add(value)
        logging.debug(f" --> read {sum(map(len, stringsets))} distinct strings, {n_sentences} sentences, {n_tokens} tokens")

        path = basedir / Corpus.sentences_path
        with DiskIntArray.create(n_sentences+1, path, max_value = n_tokens) as sentence_array:
            sentence_array[0] = 0  # sentence 0 doesn't exist

            with ExitStack() as stack:  # to close all feature builders at once
                feature_builders: list[DiskStringArray] = []
                for feature, strings in zip(features, stringsets):
                    path = Corpus.indexpath(basedir, feature)
                    path.parent.mkdir(exist_ok=True)
                    str_array = stack.enter_context(DiskStringArray.create(path, strings, n_tokens))
                    feature_builders.append(str_array)

                _features, sentence_iterator = corpus_reader(corpusfile, "Building indexes")
                ctr = 0
                for n, sentence in enumerate(sentence_iterator, 1):
                    sentence_array[n] = ctr
                    for token in sentence:
                        for builder, value in zip(feature_builders, token):
                            builder[ctr] = builder.intern(value)
                        ctr += 1
                assert ctr == n_tokens

        logging.info(f"Built corpus index, {n_tokens} tokens, {n_sentences} sentences")<|MERGE_RESOLUTION|>--- conflicted
+++ resolved
@@ -55,13 +55,11 @@
     def intern(self, feature: Feature, value: FValue) -> InternedString:
         return self.tokens[feature].intern(value)
 
-<<<<<<< HEAD
     def interned_range(self, feature: Feature, value: FValue) -> InternedRange:
         return self.tokens[feature].interned_range(value)
-=======
+
     def lookup_value(self, feature: Feature, i: InternedString) -> FValue:
         return FValue(self.tokens[feature].interned_bytes(i))
->>>>>>> 81a7a406
 
     def num_sentences(self) -> int:
         return len(self.sentence_pointers)-1
