
import json
from pathlib import Path
import logging
<<<<<<< HEAD
import re
from typing import BinaryIO, List, Set, Dict, Iterator, Sequence, Union
from types import TracebackType
=======
from typing import Any
from contextlib import ExitStack
from collections.abc import Iterator, Sequence
>>>>>>> 2f0277e7

from corpus_reader import corpus_reader
from disk import DiskIntArray, DiskStringArray, InternedString
from util import progress_bar, add_suffix, binsearch_last, Feature, FValue, SENTENCE

################################################################################
## Corpus

class Corpus:
    dir_suffix = '.corpus'
    features_file = 'features.cfg'
    feature_prefix = 'feature:'
    sentences_path = 'sentences'

    features: list[Feature]
    tokens: dict[Feature, DiskStringArray]
    sentence_pointers: DiskIntArray
    path: Path

    def __init__(self, corpus: Path) -> None:
        self.path = Path(corpus)
        if self.path.suffix != self.dir_suffix:
            self.path = add_suffix(self.path, self.dir_suffix)
        with open(self.path / self.features_file, 'r') as IN:
            self.features = [feat.encode() for feat in json.load(IN)]
        self.sentence_pointers = DiskIntArray(self.path / self.sentences_path)
        self.tokens = {
            feature: DiskStringArray(self.indexpath(self.path, feature))
            for feature in self.features
        }
        assert all(
            len(self) == len(arr) for arr in self.tokens.values()
        )
        
    def __str__(self) -> str:
        return f"[Corpus: {self.path.stem}]"

    def __repr__(self) -> str:
        return f"Corpus({self.path})"

    def __len__(self) -> int:
        return len(self.tokens[self.features[0]])

<<<<<<< HEAD
    def strings(self, feature:str) -> StringCollection:
        return self.tokens[feature].strings

    def intern(self, feature:str, value:bytes, is_prefix = False) -> List[InternedString]:
        return self.tokens[feature].intern(value, is_prefix)
=======
    def intern(self, feature: Feature, value: FValue) -> InternedString:
        return self.tokens[feature].intern(value)
>>>>>>> 2f0277e7

    def num_sentences(self) -> int:
        return len(self.sentence_pointers)-1

    def sentences(self) -> Iterator[range]:
        sents = self.sentence_pointers.array
        for start, end in zip(sents[1:], sents[2:]):
            yield range(start, end)
        yield range(sents[len(sents)-1], len(self))

    def sentence_positions(self, n: int) -> range:
        sents = self.sentence_pointers.array
        start = sents[n]
        nsents = len(sents)
        end = sents[n+1] if n+1 < nsents else len(self)
        return range(start, end)

    def render_sentence(self, sent: int, pos: int = -1, offset: int = -1, 
                        features: Sequence[Feature] = (), context: int = -1) -> str:
        if not features:
            features = self.features[:1]
        tokens: list[str] = []
        positions = self.sentence_positions(sent)
        for p in positions:
            if p < 0 or p >= len(self):
                continue
            if context >= 0:
                if p < pos-context:
                    continue
                if p == pos-context and p > positions.start:
                    tokens.append('...')
            if p == pos:
                tokens.append('[')
            tokens.append('/'.join(self.tokens[feat].get_string(p) for feat in features))
            if p == pos+offset:
                tokens.append(']')
            if context >= 0:
                if p == pos+offset+context and p < positions.stop:
                    tokens.append('...')
                    break
        return ' '.join(tokens)

    def get_sentence_from_position(self, pos: int) -> int:
        ptrs = self.sentence_pointers.array
        return binsearch_last(0, len(ptrs)-1, pos, lambda k: ptrs[k], error=False)

    def __enter__(self) -> 'Corpus':
        return self

    def __exit__(self, *_: Any) -> None:
        self.close()

    def close(self) -> None:
        for sa in self.tokens.values(): sa.close()
        DiskIntArray.close(self.sentence_pointers)


    def sanity_check(self) -> None:
        logging.info("Sanity checking corpus")
        for feat in self.features:
            logging.debug(f"Checking corpus index: {feat.decode()}")
            self.tokens[feat].sanity_check()
        assert self.sentence_pointers.path
        logging.debug(f"Checking sentence pointers: {self.sentence_pointers.path.name}")
        sent_index = self.tokens[SENTENCE]
        sent_pointers = self.sentence_pointers.array
        assert sent_pointers[0] == sent_pointers[1] == 0, "Sentence 0 should not exist"
        sentence = 1
        sval = sent_index.intern(SENTENCE)
        for token, sval_ in enumerate(progress_bar(sent_index, "Checking sentences")):
            if sval == sval_:
                assert sent_pointers[sentence] == token, f"Sentence {sentence} doesn't point to the right token position"
                sentence += 1
        assert sentence == len(sent_pointers)
        logging.info("Done checking corpus")


    def get_matches(self, feature:str, match_regex:str) -> List[InternedString]:
        contains = False
        string_collection = self.strings(feature)
        strings = string_collection.strings
        positions = string_collection.starts
        # if match_regex.startswith(".*") and match_regex.endswith(".*"):
        #     match_regex = match_regex.strip(".*")
        #     contains = True
        binary_match_regex = bytes(match_regex, "utf-8")
        matches = (value.span() for value in re.finditer(binary_match_regex, strings, re.MULTILINE))
        real_matches = []
        # Can be optimized
        for match in matches:
            start, end = 0, len(positions)-2
            while start <= end:
                mid = (start + end) // 2
                key = positions[mid]
                if key < match[0]:
                    start = mid + 1
                elif key > match[0]:
                    end = mid - 1
                else:
                    start = mid
                    break
            start_of_word = min(start, end)
            start_of_this_word = positions[start_of_word]
            start_of_next_word = positions[start_of_word+1]
            # Range is until
            # if contains and (match[1] - 1) < start_of_next_word:
            #     real_matches.append(InternedString(string_collection, start_of_word))
            if not contains and match[0] == start_of_this_word and match[1] == (start_of_next_word-1):
                real_matches.append(InternedString(string_collection, start_of_word))
        return real_matches

    @staticmethod
    def indexpath(basepath: Path, feature: Feature) -> Path:
        return basepath / (Corpus.feature_prefix + feature.decode()) / feature.decode()

<<<<<<< HEAD
        # the first line in the CSV should be a header with the names of each column (=features)
        corpus.reader.seek(0)
        base_features : List[str] = corpus.reader.readline().decode().split()
        rev_features = [feature + "_rev" for feature in base_features]
        features = base_features + rev_features
        assert Corpus.sentence_feature not in features
        features.insert(0, Corpus.sentence_feature)
=======
>>>>>>> 2f0277e7

    @staticmethod
    def build(basedir: Path, corpusfile: Path) -> None:
        logging.debug(f"Building corpus index from file: {str(corpusfile)}")

        features, sentence_iterator = corpus_reader(corpusfile, "Collecting strings")
        with open(basedir / Corpus.features_file, 'w') as OUT:
<<<<<<< HEAD
            json.dump(features, OUT)

        def iterate_sentences(description:str) -> Iterator[List[List[bytes]]]:
            # Skip over the header line
            corpus.reader.seek(0)
            corpus.reader.readline()
            with progress_bar(total=csv_filesize, desc=description) as pbar:
                sentence = []
                for line in corpus.reader:
                    pbar.update(corpus.file_position() - pbar.n)
                    line = line.strip()
                    if line.startswith(b'# '):
                        if sentence: 
                            yield sentence
                            sentence = []
                    elif line:
                        token : List[bytes] = line.split(b'\t')
                        token = token + [value.decode()[::-1].encode() for value in token]
                        token.insert(0, Corpus.empty_value if sentence else Corpus.sentence_start_value)
                        if len(token) < len(features):
                            token += [Corpus.empty_value] * (len(features) - len(token))
                        sentence.append(token)
                if sentence: 
                    yield sentence

        strings : List[Set[bytes]] = [set() for _feature in features]
=======
            json.dump([feat.decode() for feat in features], OUT)
        stringsets: list[set[FValue]] = [set() for _feature in features]
>>>>>>> 2f0277e7
        n_sentences = n_tokens = 0
        for sentence in sentence_iterator:
            n_sentences += 1
            for token in sentence:
                n_tokens += 1
                for strings, value in zip(stringsets, token):
                    strings.add(value)
        logging.debug(f" --> read {sum(map(len, stringsets))} distinct strings, {n_sentences} sentences, {n_tokens} tokens")

        path = basedir / Corpus.sentences_path
        with DiskIntArray.create(n_sentences+1, path, max_value = n_tokens) as sentence_array:
            sentence_array[0] = 0  # sentence 0 doesn't exist

            with ExitStack() as stack:  # to close all feature builders at once
                feature_builders: list[DiskStringArray] = []
                for feature, strings in zip(features, stringsets):
                    path = Corpus.indexpath(basedir, feature)
                    path.parent.mkdir(exist_ok=True)
                    str_array = stack.enter_context(DiskStringArray.create(path, strings, n_tokens))
                    feature_builders.append(str_array)

                _features, sentence_iterator = corpus_reader(corpusfile, "Building indexes")
                ctr = 0
                for n, sentence in enumerate(sentence_iterator, 1):
                    sentence_array[n] = ctr
                    for token in sentence:
                        for builder, value in zip(feature_builders, token):
                            builder[ctr] = builder.intern(value)
                        ctr += 1
                assert ctr == n_tokens

        logging.info(f"Built corpus index, {n_tokens} tokens, {n_sentences} sentences")<|MERGE_RESOLUTION|>--- conflicted
+++ resolved
@@ -1,19 +1,14 @@
 
+import re
 import json
 from pathlib import Path
 import logging
-<<<<<<< HEAD
-import re
-from typing import BinaryIO, List, Set, Dict, Iterator, Sequence, Union
-from types import TracebackType
-=======
 from typing import Any
 from contextlib import ExitStack
 from collections.abc import Iterator, Sequence
->>>>>>> 2f0277e7
 
 from corpus_reader import corpus_reader
-from disk import DiskIntArray, DiskStringArray, InternedString
+from disk import DiskIntArray, DiskStringArray, InternedString, InternedRange, StringCollection
 from util import progress_bar, add_suffix, binsearch_last, Feature, FValue, SENTENCE
 
 ################################################################################
@@ -54,16 +49,14 @@
     def __len__(self) -> int:
         return len(self.tokens[self.features[0]])
 
-<<<<<<< HEAD
-    def strings(self, feature:str) -> StringCollection:
-        return self.tokens[feature].strings
-
-    def intern(self, feature:str, value:bytes, is_prefix = False) -> List[InternedString]:
-        return self.tokens[feature].intern(value, is_prefix)
-=======
+    def strings(self, feature: Feature) -> StringCollection:
+        return self.tokens[feature]._strings  # type: ignore
+
     def intern(self, feature: Feature, value: FValue) -> InternedString:
         return self.tokens[feature].intern(value)
->>>>>>> 2f0277e7
+
+    def interned_rage(self, feature: Feature, value: FValue) -> InternedRange:
+        return self.tokens[feature].interned_range(value)
 
     def num_sentences(self) -> int:
         return len(self.sentence_pointers)-1
@@ -141,17 +134,17 @@
         logging.info("Done checking corpus")
 
 
-    def get_matches(self, feature:str, match_regex:str) -> List[InternedString]:
+    def get_matches(self, feature: Feature, match_regex: str) -> list[InternedString]:
         contains = False
         string_collection = self.strings(feature)
         strings = string_collection.strings
-        positions = string_collection.starts
+        positions = string_collection.starts.array
         # if match_regex.startswith(".*") and match_regex.endswith(".*"):
         #     match_regex = match_regex.strip(".*")
         #     contains = True
         binary_match_regex = bytes(match_regex, "utf-8")
         matches = (value.span() for value in re.finditer(binary_match_regex, strings, re.MULTILINE))
-        real_matches = []
+        real_matches: list[InternedString] = []
         # Can be optimized
         for match in matches:
             start, end = 0, len(positions)-2
@@ -172,23 +165,14 @@
             # if contains and (match[1] - 1) < start_of_next_word:
             #     real_matches.append(InternedString(string_collection, start_of_word))
             if not contains and match[0] == start_of_this_word and match[1] == (start_of_next_word-1):
-                real_matches.append(InternedString(string_collection, start_of_word))
+                real_matches.append(InternedString(start_of_word))
         return real_matches
+
 
     @staticmethod
     def indexpath(basepath: Path, feature: Feature) -> Path:
         return basepath / (Corpus.feature_prefix + feature.decode()) / feature.decode()
 
-<<<<<<< HEAD
-        # the first line in the CSV should be a header with the names of each column (=features)
-        corpus.reader.seek(0)
-        base_features : List[str] = corpus.reader.readline().decode().split()
-        rev_features = [feature + "_rev" for feature in base_features]
-        features = base_features + rev_features
-        assert Corpus.sentence_feature not in features
-        features.insert(0, Corpus.sentence_feature)
-=======
->>>>>>> 2f0277e7
 
     @staticmethod
     def build(basedir: Path, corpusfile: Path) -> None:
@@ -196,37 +180,8 @@
 
         features, sentence_iterator = corpus_reader(corpusfile, "Collecting strings")
         with open(basedir / Corpus.features_file, 'w') as OUT:
-<<<<<<< HEAD
-            json.dump(features, OUT)
-
-        def iterate_sentences(description:str) -> Iterator[List[List[bytes]]]:
-            # Skip over the header line
-            corpus.reader.seek(0)
-            corpus.reader.readline()
-            with progress_bar(total=csv_filesize, desc=description) as pbar:
-                sentence = []
-                for line in corpus.reader:
-                    pbar.update(corpus.file_position() - pbar.n)
-                    line = line.strip()
-                    if line.startswith(b'# '):
-                        if sentence: 
-                            yield sentence
-                            sentence = []
-                    elif line:
-                        token : List[bytes] = line.split(b'\t')
-                        token = token + [value.decode()[::-1].encode() for value in token]
-                        token.insert(0, Corpus.empty_value if sentence else Corpus.sentence_start_value)
-                        if len(token) < len(features):
-                            token += [Corpus.empty_value] * (len(features) - len(token))
-                        sentence.append(token)
-                if sentence: 
-                    yield sentence
-
-        strings : List[Set[bytes]] = [set() for _feature in features]
-=======
             json.dump([feat.decode() for feat in features], OUT)
         stringsets: list[set[FValue]] = [set() for _feature in features]
->>>>>>> 2f0277e7
         n_sentences = n_tokens = 0
         for sentence in sentence_iterator:
             n_sentences += 1
